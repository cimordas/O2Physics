--- conflicted
+++ resolved
@@ -19,10 +19,5 @@
                                           CollisionAssociationTables.h
                                           TrackSelectionTables.h
                                           McCollisionExtra.h
-<<<<<<< HEAD
-                                          Qvectors.h
-                                          EvtPlanes.h)
-=======
                                           EvtPlanes.h
-                                          Qvectors.h)
->>>>>>> 03d3aacc
+                                          Qvectors.h)