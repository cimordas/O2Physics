# Copyright 2019-2020 CERN and copyright holders of ALICE O2.
# See https://alice-o2.web.cern.ch/copyright for details of the copyright holders.
# All rights not expressly granted are reserved.
#
# This software is distributed under the terms of the GNU General Public
# License v3 (GPL Version 3), copied verbatim in the file "COPYING".
#
# In applying this license CERN does not waive the privileges and immunities
# granted to it by virtue of its status as an Intergovernmental Organization
# or submit itself to any jurisdiction.

o2physics_add_header_only_library(DataModel
                                  HEADERS CaloClusters.h
                                          Centrality.h
                                          EventSelection.h
                                          FT0Corrected.h
                                          Multiplicity.h
                                          PIDResponse.h
                                          CollisionAssociationTables.h
                                          TrackSelectionTables.h
<<<<<<< HEAD
                                          Qvectors.h
                                          EvtPlanes.h)
=======
                                          McCollisionExtra.h)
>>>>>>> b48e5db6
<|MERGE_RESOLUTION|>--- conflicted
+++ resolved
@@ -18,9 +18,6 @@
                                           PIDResponse.h
                                           CollisionAssociationTables.h
                                           TrackSelectionTables.h
-<<<<<<< HEAD
+                                          McCollisionExtra.h
                                           Qvectors.h
-                                          EvtPlanes.h)
-=======
-                                          McCollisionExtra.h)
->>>>>>> b48e5db6
+                                          EvtPlanes.h)