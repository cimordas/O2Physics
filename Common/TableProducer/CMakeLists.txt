# Copyright 2019-2020 CERN and copyright holders of ALICE O2.
# See https://alice-o2.web.cern.ch/copyright for details of the copyright holders.
# All rights not expressly granted are reserved.
#
# This software is distributed under the terms of the GNU General Public
# License v3 (GPL Version 3), copied verbatim in the file "COPYING".
#
# In applying this license CERN does not waive the privileges and immunities
# granted to it by virtue of its status as an Intergovernmental Organization
# or submit itself to any jurisdiction.

add_subdirectory(PID)

o2physics_add_dpl_workflow(trackextension
                    SOURCES trackextension.cxx
                    PUBLIC_LINK_LIBRARIES O2Physics::AnalysisCore O2::DetectorsBase
                    COMPONENT_NAME Analysis)

o2physics_add_dpl_workflow(trackselection
                    SOURCES trackselection.cxx
                    PUBLIC_LINK_LIBRARIES O2Physics::AnalysisCore
                    COMPONENT_NAME Analysis)

o2physics_add_dpl_workflow(event-selection
                    SOURCES eventSelection.cxx
                    PUBLIC_LINK_LIBRARIES O2Physics::AnalysisCCDB
                    COMPONENT_NAME Analysis)

o2physics_add_dpl_workflow(multiplicity-table
                    SOURCES multiplicityTable.cxx
                    PUBLIC_LINK_LIBRARIES O2Physics::AnalysisCore
                    COMPONENT_NAME Analysis)

o2physics_add_dpl_workflow(centrality-table
                    SOURCES centralityTable.cxx
                    PUBLIC_LINK_LIBRARIES O2Physics::AnalysisCore
                    COMPONENT_NAME Analysis)

o2physics_add_dpl_workflow(timestamp
                    SOURCES timestamp.cxx
                    PUBLIC_LINK_LIBRARIES O2Physics::AnalysisCore
                    COMPONENT_NAME Analysis)

o2physics_add_dpl_workflow(weak-decay-indices
                    SOURCES weakDecayIndices.cxx
                    PUBLIC_LINK_LIBRARIES O2Physics::AnalysisCore
                    COMPONENT_NAME Analysis)

o2physics_add_dpl_workflow(ft0-corrected-table
                    SOURCES ft0CorrectedTable.cxx
                    PUBLIC_LINK_LIBRARIES O2Physics::AnalysisCore
                COMPONENT_NAME Analysis)

o2physics_add_dpl_workflow(track-propagation
                    SOURCES trackPropagation.cxx
                    PUBLIC_LINK_LIBRARIES O2::DetectorsBase O2Physics::AnalysisCore
                    COMPONENT_NAME Analysis)

o2physics_add_dpl_workflow(track-propagation-tester
                    SOURCES trackPropagationTester.cxx
                    PUBLIC_LINK_LIBRARIES O2::DetectorsBase O2Physics::AnalysisCore O2Physics::trackSelectionRequest
                    COMPONENT_NAME Analysis)

o2physics_add_dpl_workflow(mc-converter
                    SOURCES mcConverter.cxx
                    PUBLIC_LINK_LIBRARIES
                    COMPONENT_NAME Analysis)

o2physics_add_dpl_workflow(fdd-converter
                    SOURCES fddConverter.cxx
                    PUBLIC_LINK_LIBRARIES
                COMPONENT_NAME Analysis)

o2physics_add_dpl_workflow(collision-converter
                    SOURCES collisionConverter.cxx
                    PUBLIC_LINK_LIBRARIES
                COMPONENT_NAME Analysis)

o2physics_add_dpl_workflow(bc-converter
                    SOURCES bcConverter.cxx
                    PUBLIC_LINK_LIBRARIES O2::Framework
                COMPONENT_NAME Analysis)

o2physics_add_dpl_workflow(calo-clusters
                    SOURCES caloClusterProducer.cxx
                    PUBLIC_LINK_LIBRARIES O2::DataFormatsPHOS O2::PHOSBase O2::PHOSReconstruction O2Physics::DataModel
                    COMPONENT_NAME Analysis)

o2physics_add_dpl_workflow(fwdtrackextension
                    SOURCES fwdtrackextension.cxx
                    PUBLIC_LINK_LIBRARIES O2Physics::AnalysisCore
                                          O2::ReconstructionDataFormats
                                          O2::DetectorsBase
                                          O2::DetectorsCommonDataFormats
                    COMPONENT_NAME Analysis)

o2physics_add_dpl_workflow(track-to-collision-associator
                    SOURCES trackToCollisionAssociator.cxx
                    PUBLIC_LINK_LIBRARIES O2Physics::AnalysisCore
                    COMPONENT_NAME Analysis)

o2physics_add_dpl_workflow(calo-label-converter
                    SOURCES caloLabelConverter.cxx
                    PUBLIC_LINK_LIBRARIES
                COMPONENT_NAME Analysis)

o2physics_add_dpl_workflow(zdc-converter
                    SOURCES zdcConverter.cxx
                    PUBLIC_LINK_LIBRARIES
                    COMPONENT_NAME Analysis)

o2physics_add_dpl_workflow(hmpid-converter
                    SOURCES hmpConverter.cxx
                    PUBLIC_LINK_LIBRARIES
                    COMPONENT_NAME Analysis)

o2physics_add_dpl_workflow(fwdtrack-to-collision-associator
                    SOURCES fwdtrackToCollisionAssociator.cxx
                    PUBLIC_LINK_LIBRARIES O2Physics::AnalysisCore
                    COMPONENT_NAME Analysis)

o2physics_add_dpl_workflow(mccollisionextra
                    SOURCES mcCollsExtra.cxx
                    PUBLIC_LINK_LIBRARIES O2::DetectorsBase O2Physics::AnalysisCore
                    COMPONENT_NAME Analysis)

o2physics_add_dpl_workflow(qvector-table
                    SOURCES qVectorsTable.cxx
                    PUBLIC_LINK_LIBRARIES O2::Framework
                                          O2Physics::AnalysisCore
                                          O2::DetectorsCommonDataFormats
                                          O2Physics::DataModel
                                          O2::CCDB
                    COMPONENT_NAME Analysis)

o2physics_add_dpl_workflow(evtplane-table
                    SOURCES evtPlanesTable.cxx
                    PUBLIC_LINK_LIBRARIES O2::Framework
                                          O2Physics::AnalysisCore
                                          O2::DetectorsCommonDataFormats
                                          O2Physics::DataModel
                                          O2::CCDB
<<<<<<< HEAD
                    COMPONENT_NAME Analysis)
=======
                    COMPONENT_NAME Analysis)
>>>>>>> 03d3aacc
<|MERGE_RESOLUTION|>--- conflicted
+++ resolved
@@ -140,8 +140,4 @@
                                           O2::DetectorsCommonDataFormats
                                           O2Physics::DataModel
                                           O2::CCDB
-<<<<<<< HEAD
-                    COMPONENT_NAME Analysis)
-=======
-                    COMPONENT_NAME Analysis)
->>>>>>> 03d3aacc
+                    COMPONENT_NAME Analysis)