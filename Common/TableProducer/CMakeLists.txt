# Copyright 2019-2020 CERN and copyright holders of ALICE O2.
# See https://alice-o2.web.cern.ch/copyright for details of the copyright holders.
# All rights not expressly granted are reserved.
#
# This software is distributed under the terms of the GNU General Public
# License v3 (GPL Version 3), copied verbatim in the file "COPYING".
#
# In applying this license CERN does not waive the privileges and immunities
# granted to it by virtue of its status as an Intergovernmental Organization
# or submit itself to any jurisdiction.

add_subdirectory(PID)

o2physics_add_dpl_workflow(trackextension
                    SOURCES trackextension.cxx
                    PUBLIC_LINK_LIBRARIES O2Physics::AnalysisCore O2::DetectorsBase
                    COMPONENT_NAME Analysis)

o2physics_add_dpl_workflow(trackselection
                    SOURCES trackselection.cxx
                    PUBLIC_LINK_LIBRARIES O2Physics::AnalysisCore
                    COMPONENT_NAME Analysis)

o2physics_add_dpl_workflow(event-selection
                    SOURCES eventSelection.cxx
                    PUBLIC_LINK_LIBRARIES O2Physics::AnalysisCCDB
                    COMPONENT_NAME Analysis)

o2physics_add_dpl_workflow(multiplicity-table
                    SOURCES multiplicityTable.cxx
                    PUBLIC_LINK_LIBRARIES O2Physics::AnalysisCore
                    COMPONENT_NAME Analysis)

o2physics_add_dpl_workflow(centrality-table
                    SOURCES centralityTable.cxx
                    PUBLIC_LINK_LIBRARIES O2Physics::AnalysisCore
                    COMPONENT_NAME Analysis)

o2physics_add_dpl_workflow(timestamp
                    SOURCES timestamp.cxx
                    PUBLIC_LINK_LIBRARIES O2Physics::AnalysisCore
                    COMPONENT_NAME Analysis)

o2physics_add_dpl_workflow(weak-decay-indices
                    SOURCES weakDecayIndices.cxx
                    PUBLIC_LINK_LIBRARIES O2Physics::AnalysisCore
                    COMPONENT_NAME Analysis)

o2physics_add_dpl_workflow(ft0-corrected-table
                    SOURCES ft0CorrectedTable.cxx
                    PUBLIC_LINK_LIBRARIES O2Physics::AnalysisCore
                COMPONENT_NAME Analysis)

o2physics_add_dpl_workflow(track-propagation
                    SOURCES trackPropagation.cxx
                    PUBLIC_LINK_LIBRARIES O2::DetectorsBase O2Physics::AnalysisCore
                    COMPONENT_NAME Analysis)

o2physics_add_dpl_workflow(track-propagation-tester
                    SOURCES trackPropagationTester.cxx
                    PUBLIC_LINK_LIBRARIES O2::DetectorsBase O2Physics::AnalysisCore O2Physics::trackSelectionRequest
                    COMPONENT_NAME Analysis)

o2physics_add_dpl_workflow(mc-converter
                    SOURCES mcConverter.cxx
                    PUBLIC_LINK_LIBRARIES
                    COMPONENT_NAME Analysis)

o2physics_add_dpl_workflow(fdd-converter
                    SOURCES fddConverter.cxx
                    PUBLIC_LINK_LIBRARIES
                COMPONENT_NAME Analysis)

o2physics_add_dpl_workflow(collision-converter
                    SOURCES collisionConverter.cxx
                    PUBLIC_LINK_LIBRARIES
                COMPONENT_NAME Analysis)

o2physics_add_dpl_workflow(calo-clusters
                    SOURCES caloClusterProducer.cxx
                    PUBLIC_LINK_LIBRARIES O2::DataFormatsPHOS O2::PHOSBase O2::PHOSReconstruction O2Physics::DataModel
                    COMPONENT_NAME Analysis)

o2physics_add_dpl_workflow(fwdtrackextension
                    SOURCES fwdtrackextension.cxx
                    PUBLIC_LINK_LIBRARIES O2Physics::AnalysisCore
                                          O2::ReconstructionDataFormats
                                          O2::DetectorsBase
                                          O2::DetectorsCommonDataFormats
                    COMPONENT_NAME Analysis)

o2physics_add_dpl_workflow(track-to-collision-associator
                    SOURCES trackToCollisionAssociator.cxx
                    PUBLIC_LINK_LIBRARIES O2Physics::AnalysisCore
                    COMPONENT_NAME Analysis)

o2physics_add_dpl_workflow(calo-label-converter
                    SOURCES caloLabelConverter.cxx
                    PUBLIC_LINK_LIBRARIES
                COMPONENT_NAME Analysis)

o2physics_add_dpl_workflow(zdc-converter
                    SOURCES zdcConverter.cxx
                    PUBLIC_LINK_LIBRARIES
                    COMPONENT_NAME Analysis)

o2physics_add_dpl_workflow(fwdtrack-to-collision-associator
                    SOURCES fwdtrackToCollisionAssociator.cxx
                    PUBLIC_LINK_LIBRARIES O2Physics::AnalysisCore
                    COMPONENT_NAME Analysis)

<<<<<<< HEAD
o2physics_add_dpl_workflow(qvector-table
                    SOURCES qVectorsTable.cxx
                    PUBLIC_LINK_LIBRARIES O2::Framework
                                          O2Physics::AnalysisCore
                                          O2::DetectorsCommonDataFormats
                                          O2Physics::DataModel
                                          O2::CCDB
                    COMPONENT_NAME Analysis)

o2physics_add_dpl_workflow(evtplane-table
                    SOURCES evtPlanesTable.cxx
                    PUBLIC_LINK_LIBRARIES O2::Framework
                                          O2Physics::AnalysisCore
                                          O2::DetectorsCommonDataFormats
                                          O2Physics::DataModel
                                          O2::CCDB
=======
o2physics_add_dpl_workflow(mccollisionextra
                    SOURCES mcCollsExtra.cxx
                    PUBLIC_LINK_LIBRARIES O2::DetectorsBase O2Physics::AnalysisCore
>>>>>>> b48e5db6
                    COMPONENT_NAME Analysis)<|MERGE_RESOLUTION|>--- conflicted
+++ resolved
@@ -109,7 +109,11 @@
                     PUBLIC_LINK_LIBRARIES O2Physics::AnalysisCore
                     COMPONENT_NAME Analysis)
 
-<<<<<<< HEAD
+o2physics_add_dpl_workflow(mccollisionextra
+                    SOURCES mcCollsExtra.cxx
+                    PUBLIC_LINK_LIBRARIES O2::DetectorsBase O2Physics::AnalysisCore
+                    COMPONENT_NAME Analysis)
+
 o2physics_add_dpl_workflow(qvector-table
                     SOURCES qVectorsTable.cxx
                     PUBLIC_LINK_LIBRARIES O2::Framework
@@ -126,9 +130,4 @@
                                           O2::DetectorsCommonDataFormats
                                           O2Physics::DataModel
                                           O2::CCDB
-=======
-o2physics_add_dpl_workflow(mccollisionextra
-                    SOURCES mcCollsExtra.cxx
-                    PUBLIC_LINK_LIBRARIES O2::DetectorsBase O2Physics::AnalysisCore
->>>>>>> b48e5db6
                     COMPONENT_NAME Analysis)